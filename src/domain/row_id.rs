//! # RowID Domain Type
//!
//! This module defines [`RowID`], a domain type for unique row identifiers based on UUID v7.
//! RowIDs are sortable by creation time and provide type-safe identifier handling
//! throughout the Personal Ledger backend.
//!
//! ## Features
//!
//! - **Time-ordered**: Uses UUID v7 for chronological ordering
//! - **Type-safe**: Prevents mixing different ID types
//! - **Serializable**: Supports JSON serialization/deserialization via serde
//! - **Database-ready**: SQLx integration for SQLite storage
//! - **Sortable**: Built-in sorting and comparison operations
//! - **Mock support**: Test utilities for generating predictable IDs
<<<<<<< HEAD
#![allow(unexpected_cfgs)]
=======
//!
//! ## Examples
//!
//! ```rust
//! use personal_ledger_backend::domain::RowID;
//!
//! // Create a new time-ordered identifier
//! let id = RowID::new();
//!
//! // Parse from string
//! let parsed = "01800000-0000-7000-8000-000000000000".parse::<RowID>()?;
//!
//! // Compare IDs (time-ordered)
//! let id1 = RowID::new();
//! let id2 = RowID::new();
//! assert!(id1 < id2); // id1 was created first
//! # Ok::<(), Box<dyn std::error::Error>>(())
//! ```
>>>>>>> cb30ffb2

/// A unique row identifier based on UUID v7.
///
/// `RowID` provides a type-safe wrapper around UUID v7, ensuring that row identifiers
/// are sortable by creation time and cannot be accidentally mixed with other types.
/// All RowIDs created with [`new()`](Self::new) will be naturally ordered by creation time.
///
/// The underlying UUID v7 format embeds a timestamp, making IDs chronologically sortable
/// while maintaining randomness for uniqueness. This is ideal for database primary keys
/// where insertion order matters.
///
/// # Implementation Details
///
/// - Stored as TEXT in SQLite databases
/// - Serialized as UUID strings in JSON
/// - Validated on creation and deserialization to ensure version 7
/// - Copy-able for efficient passing by value
///
/// # Examples
///
/// ```rust
/// use personal_ledger_backend::domain::RowID;
///
/// // Create a new RowID with current timestamp
/// let id = RowID::new();
///
/// // Parse from string (validates UUID v7)
/// let parsed: RowID = "01800000-0000-7000-8000-000000000000".parse()?;
///
/// // Convert to UUID
/// let uuid = id.into_uuid();
///
/// // Compare IDs (chronologically ordered)
/// let id1 = RowID::new();
/// let id2 = RowID::new();
/// assert!(id1 < id2);
/// # Ok::<(), Box<dyn std::error::Error>>(())
/// ```
#[derive(
    Debug, Copy, Clone, Default, PartialEq, Eq, serde::Serialize, serde::Deserialize,
)]
pub struct RowID(uuid::Uuid);

impl From<uuid::Error> for RowIDError {
    /// Convert a UUID parsing error into a [`RowIDError`].
    ///
    /// This allows seamless error propagation from the uuid crate's parsing functions.
    fn from(err: uuid::Error) -> Self {
        RowIDError::InvalidUuid(err.to_string())
    }
}

// SQLx implementations for RowID with validation
impl sqlx::Type<sqlx::Sqlite> for RowID {
    fn type_info() -> sqlx::sqlite::SqliteTypeInfo {
        <String as sqlx::Type<sqlx::Sqlite>>::type_info()
    }
}

impl<'q> sqlx::Encode<'q, sqlx::Sqlite> for RowID {
    fn encode_by_ref(
        &self,
        buf: &mut <sqlx::Sqlite as sqlx::Database>::ArgumentBuffer<'q>,
    ) -> Result<sqlx::encode::IsNull, sqlx::error::BoxDynError> {
        let s = self.0.to_string();
        <String as sqlx::Encode<'q, sqlx::Sqlite>>::encode(s, buf)
    }
}

impl<'r> sqlx::Decode<'r, sqlx::Sqlite> for RowID {
    fn decode(value: sqlx::sqlite::SqliteValueRef<'r>) -> Result<Self, sqlx::error::BoxDynError> {
        let s = <String as sqlx::Decode<sqlx::Sqlite>>::decode(value)?;
        let uuid = uuid::Uuid::parse_str(&s).map_err(|e| format!("Invalid UUID string in DB: {}", e))?;
        let row_id = RowID::try_from(uuid).map_err(|e| format!("Invalid RowID in DB: {}", e))?;
        Ok(row_id)
    }
}

impl TryFrom<uuid::Uuid> for RowID {
    type Error = RowIDError;

    /// Create a RowID from an existing UUID.
    ///
    /// This validates that the UUID is version 7 before wrapping it in a RowID.
    /// Use this when you have a UUID from external sources that needs validation.
    ///
    /// # Errors
    ///
    /// Returns [`RowIDError::InvalidVersion`] if the UUID is not version 7.
    ///
    /// # Examples
    ///
    /// ```rust
    /// use personal_ledger_backend::domain::RowID;
    ///
    /// // Valid v7 UUID
    /// let uuid = uuid::Uuid::now_v7();
    /// let row_id = RowID::try_from(uuid)?;
    ///
    /// // Invalid version will fail
    /// let uuid_v4 = uuid::Uuid::new_v4();
    /// assert!(RowID::try_from(uuid_v4).is_err());
    /// # Ok::<(), personal_ledger_backend::domain::RowIDError>(())
    /// ```
    fn try_from(uuid: uuid::Uuid) -> Result<Self, Self::Error> {
        if uuid.get_version_num() != 7 {
            return Err(RowIDError::InvalidVersion(uuid.get_version_num() as u8));
        }
        Ok(RowID(uuid))
    }
}

impl std::str::FromStr for RowID {
    type Err = RowIDError;
    
    /// Parse a RowID from a UUID string.
    ///
    /// This is the primary way to parse RowIDs from string input, including
    /// user input, configuration files, or API responses. The UUID must be
    /// version 7 to be accepted.
    ///
    /// # Errors
    ///
    /// Returns [`RowIDError::InvalidUuid`] if the string is not a valid UUID format,
    /// or [`RowIDError::InvalidVersion`] if the UUID is not version 7.
    ///
    /// # Examples
    ///
    /// ```rust
    /// use std::str::FromStr;
    /// use personal_ledger_backend::domain::RowID;
    ///
    /// // Using parse()
    /// let id: RowID = "01800000-0000-7000-8000-000000000000".parse()?;
    ///
    /// // Using FromStr explicitly
    /// let id = RowID::from_str("01800000-0000-7000-8000-000000000000")?;
    ///
    /// // Invalid format fails
    /// assert!("not-a-uuid".parse::<RowID>().is_err());
    /// # Ok::<(), personal_ledger_backend::domain::RowIDError>(())
    /// ```
    fn from_str(s: &str) -> Result<Self, Self::Err> {
        let uuid = uuid::Uuid::parse_str(s).map_err(RowIDError::from)?;
        RowID::try_from(uuid)
    }
}

impl std::fmt::Display for RowID {
    /// Format the RowID as a standard hyphenated UUID string.
    ///
    /// The output follows RFC 4122 format: `xxxxxxxx-xxxx-xxxx-xxxx-xxxxxxxxxxxx`
    fn fmt(&self, f: &mut std::fmt::Formatter<'_>) -> std::fmt::Result {
        write!(f, "{}", self.0)
    }
}

impl PartialOrd for RowID {
    /// Compare two RowIDs for ordering.
    ///
    /// RowIDs are ordered chronologically based on their embedded timestamps.
    fn partial_cmp(&self, other: &Self) -> Option<std::cmp::Ordering> {
        Some(self.cmp(other))
    }
}

impl Ord for RowID {
    /// Compare two RowIDs for total ordering.
    ///
    /// RowIDs created earlier will be less than RowIDs created later,
    /// providing natural chronological sorting.
    fn cmp(&self, other: &Self) -> std::cmp::Ordering {
        self.0.cmp(&other.0)
    }
}

impl RowID {
    /// Create a new RowID using UUID v7 with current timestamp.
    ///
    /// UUID v7 ensures that RowIDs created in sequence will be naturally
    /// ordered by creation time, making them suitable for chronological sorting.
    /// This is the primary method for creating new identifiers.
    ///
    /// # Examples
    ///
    /// ```rust
    /// use personal_ledger_backend::domain::RowID;
    ///
    /// let id1 = RowID::new();
    /// let id2 = RowID::new();
    /// assert!(id1 < id2); // id1 was created before id2
    /// ```
    pub fn new() -> Self {
        let row_id = uuid::Uuid::now_v7();
        Self(row_id)
    }

    /// Create a new RowID using UUID v7 with a specific timestamp.
    ///
    /// This allows creating RowIDs with deterministic timestamps, useful for
    /// testing or when you need to control the creation time. The timestamp
    /// is embedded in the UUID v7 format.
    ///
    /// # Arguments
    ///
    /// * `timestamp` - The UTC timestamp to embed in the UUID
    ///
    /// # Examples
    ///
    /// ```rust
    /// use chrono::{DateTime, Utc};
    /// use personal_ledger_backend::domain::RowID;
    ///
    /// let timestamp = DateTime::parse_from_rfc3339("2023-01-01T00:00:00Z")
    ///     .unwrap()
    ///     .with_timezone(&Utc);
    /// let id = RowID::from_timestamp(timestamp);
    /// ```
    pub fn from_timestamp(timestamp: chrono::DateTime<chrono::Utc>) -> Self {
        let ts = uuid::Timestamp::from_unix(
            uuid::NoContext,
            timestamp.timestamp() as u64,
            timestamp.timestamp_nanos_opt().unwrap() as u32,
        );
        let row_id = uuid::Uuid::new_v7(ts);
        Self(row_id)
    }

    /// Convert the RowID into its underlying UUID.
    ///
    /// This consumes the RowID and returns the wrapped UUID v7.
    /// Use [`as_uuid()`](Self::as_uuid) if you need a reference without consuming.
    ///
    /// # Examples
    ///
    /// ```rust
    /// use personal_ledger_backend::domain::RowID;
    ///
    /// let id = RowID::new();
    /// let uuid = id.into_uuid();
    /// assert_eq!(uuid.get_version_num(), 7);
    /// ```
    pub fn into_uuid(self) -> uuid::Uuid {
        self.0
    }

    /// Get a reference to the underlying UUID without consuming the RowID.
    ///
    /// Use this when you need to access the UUID but want to keep the RowID.
    /// For consuming conversion, use [`into_uuid()`](Self::into_uuid).
    ///
    /// # Examples
    ///
    /// ```rust
    /// use personal_ledger_backend::domain::RowID;
    ///
    /// let id = RowID::new();
    /// let uuid_ref = id.as_uuid();
    /// // `id` is still valid here
    /// assert_eq!(uuid_ref.get_version_num(), 7);
    /// ```
    pub fn as_uuid(&self) -> &uuid::Uuid {
        &self.0
    }

    /// Validate that this RowID contains a valid UUID v7.
    ///
    /// Since RowIDs are validated on creation through [`new()`](Self::new),
    /// [`try_from()`](Self::try_from), and [`from_str()`](std::str::FromStr::from_str),
    /// this should always return `Ok(())` for RowIDs created through public APIs.
    /// However, this method is useful for defensive checks or when working with
    /// RowIDs from external sources.
    ///
    /// # Errors
    ///
    /// Returns [`RowIDError::InvalidVersion`] if the UUID is not version 7.
    ///
    /// # Examples
    ///
    /// ```rust
    /// use personal_ledger_backend::domain::RowID;
    ///
    /// let id = RowID::new();
    /// assert!(id.validate().is_ok());
    /// ```
    pub fn validate(&self) -> Result<(), RowIDError> {
        if self.0.get_version_num() != 7 {
            Err(RowIDError::InvalidVersion(self.0.get_version_num() as u8))
        } else {
            Ok(())
        }
    }

    /// Sort a mutable slice of RowIDs in ascending (chronological) order.
    ///
    /// This sorts in-place, with earlier IDs (older timestamps) appearing first.
    /// For a non-mutating version, use [`sorted_ascending()`](Self::sorted_ascending).
    ///
    /// # Examples
    ///
    /// ```rust
    /// use personal_ledger_backend::domain::RowID;
    ///
    /// let id1 = RowID::new();
    /// let id2 = RowID::new();
    /// let id3 = RowID::new();
    ///
    /// let mut ids = vec![id3, id1, id2];
    /// RowID::sort_ascending(&mut ids);
    /// assert_eq!(ids, vec![id1, id2, id3]); // chronological order
    /// ```
    pub fn sort_ascending(ids: &mut [RowID]) {
        ids.sort();
    }

    /// Sort a mutable slice of RowIDs in descending (reverse chronological) order.
    ///
    /// This sorts in-place, with later IDs (newer timestamps) appearing first.
    /// For a non-mutating version, use [`sorted_descending()`](Self::sorted_descending).
    ///
    /// # Examples
    ///
    /// ```rust
    /// use personal_ledger_backend::domain::RowID;
    ///
    /// let id1 = RowID::new();
    /// let id2 = RowID::new();
    /// let id3 = RowID::new();
    ///
    /// let mut ids = vec![id1, id3, id2];
    /// RowID::sort_descending(&mut ids);
    /// assert_eq!(ids, vec![id3, id2, id1]); // newest first
    /// ```
    pub fn sort_descending(ids: &mut [RowID]) {
        ids.sort_by(|a, b| b.cmp(a));
    }

    /// Create a new Vec with RowIDs sorted in ascending (chronological) order.
    ///
    /// This returns a new vector without modifying the input. The original
    /// collection is consumed. For in-place sorting, use [`sort_ascending()`](Self::sort_ascending).
    ///
    /// # Examples
    ///
    /// ```rust
    /// use personal_ledger_backend::domain::RowID;
    ///
    /// let id1 = RowID::new();
    /// let id2 = RowID::new();
    /// let id3 = RowID::new();
    ///
    /// let ids = vec![id3, id1, id2];
    /// let sorted = RowID::sorted_ascending(ids);
    /// assert_eq!(sorted, vec![id1, id2, id3]);
    /// ```
    pub fn sorted_ascending<I>(ids: I) -> Vec<RowID>
    where
        I: IntoIterator<Item = RowID>,
    {
        let mut result: Vec<RowID> = ids.into_iter().collect();
        result.sort();
        result
    }

    /// Create a new Vec with RowIDs sorted in descending (reverse chronological) order.
    ///
    /// This returns a new vector without modifying the input. The original
    /// collection is consumed. For in-place sorting, use [`sort_descending()`](Self::sort_descending).
    ///
    /// # Examples
    ///
    /// ```rust
    /// use personal_ledger_backend::domain::RowID;
    ///
    /// let id1 = RowID::new();
    /// let id2 = RowID::new();
    /// let id3 = RowID::new();
    ///
    /// let ids = vec![id1, id3, id2];
    /// let sorted = RowID::sorted_descending(ids);
    /// assert_eq!(sorted, vec![id3, id2, id1]); // newest first
    /// ```
    pub fn sorted_descending<I>(ids: I) -> Vec<RowID>
    where
        I: IntoIterator<Item = RowID>,
    {
        let mut result: Vec<RowID> = ids.into_iter().collect();
        result.sort_by(|a, b| b.cmp(a));
        result
    }

    /// Find the earliest (minimum) RowID from a collection.
    ///
    /// Returns `None` if the collection is empty. Due to chronological ordering,
    /// the minimum RowID is the one that was created first.
    ///
    /// # Examples
    ///
    /// ```rust
    /// use personal_ledger_backend::domain::RowID;
    ///
    /// let id1 = RowID::new();
    /// let id2 = RowID::new();
    /// let id3 = RowID::new();
    ///
    /// let ids = vec![id2, id1, id3];
    /// let earliest = RowID::min(ids).unwrap();
    /// assert_eq!(earliest, id1); // id1 was created first
    /// ```
    pub fn min<I>(ids: I) -> Option<RowID>
    where
        I: IntoIterator<Item = RowID>,
    {
        ids.into_iter().min()
    }

    /// Find the latest (maximum) RowID from a collection.
    ///
    /// Returns `None` if the collection is empty. Due to chronological ordering,
    /// the maximum RowID is the one that was created most recently.
    ///
    /// # Examples
    ///
    /// ```rust
    /// use personal_ledger_backend::domain::RowID;
    ///
    /// let id1 = RowID::new();
    /// let id2 = RowID::new();
    /// let id3 = RowID::new();
    ///
    /// let ids = vec![id2, id1, id3];
    /// let latest = RowID::max(ids).unwrap();
    /// assert_eq!(latest, id3); // id3 was created last
    /// ```
    pub fn max<I>(ids: I) -> Option<RowID>
    where
        I: IntoIterator<Item = RowID>,
    {
        ids.into_iter().max()
    }

    /// Check if this RowID was created before another RowID.
    ///
    /// This is equivalent to `self < other` but provides a more semantic method name.
    ///
    /// # Examples
    ///
    /// ```rust
    /// use personal_ledger_backend::domain::RowID;
    ///
    /// let id1 = RowID::new();
    /// std::thread::sleep(std::time::Duration::from_millis(1));
    /// let id2 = RowID::new();
    ///
    /// assert!(id1.is_before(&id2));
    /// assert!(!id2.is_before(&id1));
    /// ```
    pub fn is_before(&self, other: &RowID) -> bool {
        self < other
    }

    /// Check if this RowID was created after another RowID.
    ///
    /// This is equivalent to `self > other` but provides a more semantic method name.
    ///
    /// # Examples
    ///
    /// ```rust
    /// use personal_ledger_backend::domain::RowID;
    ///
    /// let id1 = RowID::new();
    /// std::thread::sleep(std::time::Duration::from_millis(1));
    /// let id2 = RowID::new();
    ///
    /// assert!(id2.is_after(&id1));
    /// assert!(!id1.is_after(&id2));
    /// ```
    pub fn is_after(&self, other: &RowID) -> bool {
        self > other
    }


    /// Create a mock RowID with a random timestamp for testing.
    ///
    /// This generates a RowID with a random creation time between the Unix epoch
    /// and now, useful for testing scenarios where you need varied but valid identifiers.
    /// The generated RowID is always a valid UUID v7.
    ///
    /// **Note**: This function is only available in test builds.
    ///
    /// # Examples
    ///
    /// ```rust
    /// use personal_ledger_backend::domain::RowID;
    ///
    /// let mock_id = RowID::mock();
    /// assert_eq!(mock_id.as_uuid().get_version_num(), 7);
    /// ```
    #[cfg(test)]
    pub fn mock() -> Self {
        use chrono::{DateTime, Utc};
        use fake::faker::chrono::en::DateTimeAfter;
        use fake::Fake;

        // Generate random DateTime after UNIX time epoch (00:00:00 UTC on 1 January 1970)
        let random_datetime: DateTime<Utc> =
            DateTimeAfter(chrono::DateTime::UNIX_EPOCH).fake();

        // Convert datetime to a UUID timestamp
        let random_uuid_timestamp: uuid::Timestamp = uuid::Timestamp::from_unix(
            uuid::NoContext,
            random_datetime.timestamp() as u64,
            random_datetime.timestamp_nanos_opt().unwrap() as u32,
        );

        // Generate Uuid V7
        let row_id = uuid::Uuid::new_v7(random_uuid_timestamp);

        Self(row_id)
    }

    /// Create a mock RowID with a specific timestamp for testing.
    ///
    /// This allows creating RowIDs with deterministic timestamps, useful for
    /// testing chronological ordering and time-based logic. Unlike [`mock()`](Self::mock),
    /// this provides full control over the timestamp.
    ///
    /// **Note**: This function is only available in test builds.
    ///
    /// # Arguments
    ///
    /// * `date_time` - The UTC timestamp to embed in the UUID
    ///
    /// # Examples
    ///
    /// ```rust
    /// use chrono::{DateTime, Utc};
    /// use personal_ledger_backend::domain::RowID;
    ///
    /// let timestamp = DateTime::parse_from_rfc3339("2023-01-01T00:00:00Z")
    ///     .unwrap()
    ///     .with_timezone(&Utc);
    /// let id = RowID::mock_from_datetime(timestamp);
    /// assert_eq!(id.as_uuid().get_version_num(), 7);
    /// ```
    #[cfg(test)]
    pub fn mock_from_datetime(date_time: chrono::DateTime<chrono::Utc>) -> Self {
        // Convert datetime to a UUID timestamp
        let uuid_timestamp: uuid::Timestamp = uuid::Timestamp::from_unix(
            uuid::NoContext,
            date_time.timestamp() as u64,
            date_time.timestamp_nanos_opt().unwrap() as u32,
        );

        // Generate Uuid V7
        let row_id = uuid::Uuid::new_v7(uuid_timestamp);

        Self(row_id)
    }

    /// Create a RowID from an existing UUID.
    ///
    /// This wraps a UUID without validation. Use with caution - prefer
    /// [`try_from()`](Self::try_from) for validated conversion or
    /// [`new()`](Self::new) for creating new IDs.
    ///
    /// **Warning**: This does not validate that the UUID is version 7.
    /// Using non-v7 UUIDs will break ordering guarantees.
    ///
    /// # Examples
    ///
    /// ```rust
    /// use uuid::Uuid;
    /// use personal_ledger_backend::domain::RowID;
    ///
    /// let uuid = Uuid::now_v7();
    /// let id = RowID::from_uuid(uuid);
    /// ```
    pub fn from_uuid(uuid: uuid::Uuid) -> Self {
        RowID(uuid)
    }

    /// Parse a RowID from a string representation of a UUID.
    ///
    /// This is a convenience wrapper around [`str::parse()`] that validates
    /// the UUID is version 7. Prefer using `.parse()` directly for more idiomatic code.
    ///
    /// # Errors
    ///
    /// Returns [`RowIDError::InvalidUuid`] if the string is not a valid UUID format,
    /// or [`RowIDError::InvalidVersion`] if the UUID is not version 7.
    ///
    /// # Examples
    ///
    /// ```rust
    /// use personal_ledger_backend::domain::RowID;
    ///
    /// // Using from_string
    /// let id = RowID::from_string("01800000-0000-7000-8000-000000000000")?;
    ///
    /// // Prefer using parse() for idiomatic code
    /// let id: RowID = "01800000-0000-7000-8000-000000000000".parse()?;
    /// # Ok::<(), personal_ledger_backend::domain::RowIDError>(())
    /// ```
    pub fn from_string(s: &str) -> Result<Self, RowIDError> {
        s.parse()
    }

    /// Convert an i64 to a RowID by embedding it in a UUID structure.
    ///
    /// This method places the i64 value in the last 8 bytes of a UUID,
    /// with the first 8 bytes being zero. This is useful for migrating
    /// from integer-based ID systems to UUID-based systems.
    ///
    /// **Warning**: The resulting UUID will **not** be a valid v7 UUID and will
    /// **not** have proper timestamp ordering properties. Use only for migration
    /// or compatibility purposes.
    ///
    /// # Errors
    ///
    /// Returns [`RowIDError::TypeCast`] if the provided i64 is negative.
    ///
    /// # Examples
    ///
    /// ```rust
    /// use personal_ledger_backend::domain::RowID;
    ///
    /// let id = RowID::from_i64(12345)?;
    /// assert_eq!(id.to_i64(), 12345);
    ///
    /// // Negative values are rejected
    /// assert!(RowID::from_i64(-1).is_err());
    /// # Ok::<(), personal_ledger_backend::domain::RowIDError>(())
    /// ```
    pub fn from_i64(id: i64) -> Result<Self, RowIDError> {
        if id < 0 {
            return Err(RowIDError::TypeCast("Negative IDs not allowed".to_string()));
        }
        // Convert i64 to UUID by treating it as a simple identifier
        // This is a simplified example - in practice you might want more sophisticated mapping
        let bytes = id.to_be_bytes();
        let mut uuid_bytes = [0u8; 16];
        uuid_bytes[8..16].copy_from_slice(&bytes);
        let uuid = uuid::Uuid::from_bytes(uuid_bytes);
        Ok(RowID(uuid))
    }

    /// Extract an i64 value from a RowID that was created with [`from_i64()`](Self::from_i64).
    ///
    /// This method extracts the i64 value from the last 8 bytes of the UUID.
    /// Only use this with RowIDs that were originally created from i64 values
    /// using [`from_i64()`](Self::from_i64).
    ///
    /// **Warning**: Calling this on RowIDs created with [`new()`](Self::new) or
    /// other methods will return meaningless values.
    ///
    /// # Examples
    ///
    /// ```rust
    /// use personal_ledger_backend::domain::RowID;
    ///
    /// let original_id = 12345i64;
    /// let row_id = RowID::from_i64(original_id)?;
    /// let extracted_id = row_id.to_i64();
    /// assert_eq!(original_id, extracted_id);
    /// # Ok::<(), personal_ledger_backend::domain::RowIDError>(())
    /// ```
    pub fn to_i64(&self) -> i64 {
        let uuid_bytes = self.0.as_bytes();
        i64::from_be_bytes(uuid_bytes[8..16].try_into().unwrap())
    }
}

// SQLx trait implementations for SQLite for RowID
impl sqlx::Type<sqlx::Sqlite> for RowID {
    fn type_info() -> sqlx::sqlite::SqliteTypeInfo {
        <String as sqlx::Type<sqlx::Sqlite>>::type_info()
    }
}

impl<'r> sqlx::Decode<'r, sqlx::Sqlite> for RowID {
    fn decode(value: sqlx::sqlite::SqliteValueRef<'r>) -> Result<Self, sqlx::error::BoxDynError> {
        let s = <String as sqlx::Decode<sqlx::Sqlite>>::decode(value)?;
        let uuid = uuid::Uuid::parse_str(&s).map_err(|e| format!("Invalid RowID in DB: {}", e))?;
        Ok(RowID(uuid))
    }
}

impl<'q> sqlx::Encode<'q, sqlx::Sqlite> for RowID {
    fn encode_by_ref(
        &self,
        buf: &mut <sqlx::Sqlite as sqlx::Database>::ArgumentBuffer<'q>,
    ) -> Result<sqlx::encode::IsNull, sqlx::error::BoxDynError> {
        // Encode as a UUID string
        <String as sqlx::Encode<'q, sqlx::Sqlite>>::encode(self.0.to_string(), buf)
    }
}

/// Errors that can occur during RowID operations.
///
/// This enum covers all error cases for RowID creation, parsing, and validation.
#[derive(Debug, Clone, PartialEq, thiserror::Error)]
pub enum RowIDError {
    /// The provided string is not a valid UUID format.
    ///
    /// This occurs when parsing fails due to invalid UUID syntax.
    #[error("Invalid UUID format: {0}")]
    InvalidUuid(String),
    
    /// The provided UUID is not version 7.
    ///
    /// RowIDs require UUID v7 for chronological ordering. This error is returned
    /// when attempting to create a RowID from a UUID of a different version.
    #[error("UUID is not version 7: version {0}")]
    InvalidVersion(u8),

    /// Type casting operation failed.
    ///
    /// This occurs during i64 conversion operations, such as when attempting
    /// to convert a negative i64 to a RowID.
    #[error("Type casting failed: {0}")]
    TypeCast(String),
}

<<<<<<< HEAD
impl From<uuid::Error> for RowIDError {
    /// Convert a UUID parsing error into a RowIDError.
    fn from(err: uuid::Error) -> Self {
        RowIDError::InvalidUuid(err.to_string())
    }
}

#[cfg(test)]
mod tests {
    use super::*;
    use std::{str::FromStr};

    #[test]
    fn test_rowid_new_creates_uuid_v7() {
        let row_id = RowID::new();
        // UUID v7 has version 7
        assert_eq!(row_id.0.get_version_num(), 7);
    }
=======
#[cfg(test)]
mod tests {
    use super::*;
>>>>>>> cb30ffb2

    #[test]
    fn test_row_id_creation() {
        let id = RowID::new();
        assert_eq!(id.0.get_version_num(), 7);
    }

    #[test]
    fn test_row_id_ordering() {
        let id1 = RowID::new();
        let id2 = RowID::new();
        assert!(id1 < id2);
    }

    #[test]
    fn test_row_id_display() {
        let id = RowID::new();
        assert_eq!(format!("{}", id), id.0.to_string());
    }

    #[test]
    fn test_row_id_validation() {
        let id = RowID::new();
        assert!(id.validate().is_ok());

        // Create a RowID with a non-v7 UUID (this is internal, but for testing)
        let uuid_v4 = uuid::Uuid::new_v4();
        let row_id = RowID(uuid_v4); // Directly construct, bypassing validation
        let result = row_id.validate();
        assert!(result.is_err());
        if let Err(RowIDError::InvalidVersion(v)) = result {
            assert_eq!(v, 4);
        } else {
            panic!("Expected InvalidVersion error");
        }
    }

    #[test]
<<<<<<< HEAD
    fn test_rowid_ordering() {
        // Create IDs with guaranteed different timestamps using mock
        let early_time = chrono::DateTime::parse_from_rfc3339("2023-01-01T00:00:00Z")
            .unwrap()
            .with_timezone(&chrono::Utc);
        let middle_time = chrono::DateTime::parse_from_rfc3339("2023-01-02T00:00:00Z")
            .unwrap()
            .with_timezone(&chrono::Utc);
        let late_time = chrono::DateTime::parse_from_rfc3339("2023-01-03T00:00:00Z")
            .unwrap()
            .with_timezone(&chrono::Utc);

        let id1 = RowID::mock_from_datetime(early_time);
        let id2 = RowID::mock_from_datetime(middle_time);
        let id3 = RowID::mock_from_datetime(late_time);
=======
    fn test_row_id_sorting() {
        let id1 = RowID::new();
        let id2 = RowID::new();
        let id3 = RowID::new();
>>>>>>> cb30ffb2

        let mut ids = vec![id2, id1, id3];
        RowID::sort_ascending(&mut ids);
        assert_eq!(ids, vec![id1, id2, id3]);

        let mut ids_desc = vec![id1, id3, id2];
        RowID::sort_descending(&mut ids_desc);
        assert_eq!(ids_desc, vec![id3, id2, id1]);
    }

    #[test]
<<<<<<< HEAD
    fn test_sort_ascending() {
        // Create IDs with guaranteed different timestamps
        let time1 = chrono::DateTime::parse_from_rfc3339("2023-01-01T00:00:00Z")
            .unwrap()
            .with_timezone(&chrono::Utc);
        let time2 = chrono::DateTime::parse_from_rfc3339("2023-01-02T00:00:00Z")
            .unwrap()
            .with_timezone(&chrono::Utc);
        let time3 = chrono::DateTime::parse_from_rfc3339("2023-01-03T00:00:00Z")
            .unwrap()
            .with_timezone(&chrono::Utc);

        let id1 = RowID::mock_from_datetime(time1);
        let id2 = RowID::mock_from_datetime(time2);
        let id3 = RowID::mock_from_datetime(time3);

        let sorted = RowID::sorted_ascending([id3, id1, id2]);
=======
    fn test_row_id_min_max() {
        let id1 = RowID::new();
        let id2 = RowID::new();
        let id3 = RowID::new();

        assert_eq!(RowID::min(vec![id2, id1, id3]), Some(id1));
        assert_eq!(RowID::max(vec![id2, id1, id3]), Some(id3));
    }

    #[test]
    fn test_row_id_is_before_after() {
        let id1 = RowID::new();
        let id2 = RowID::new();

        assert!(id1.is_before(&id2));
        assert!(id2.is_after(&id1));
    }

    #[test]
    fn test_row_id_mock() {
        let mock_id = RowID::mock();
        assert_eq!(mock_id.as_uuid().get_version_num(), 7);
    }
>>>>>>> cb30ffb2

    #[test]
    fn test_row_id_from_i64() {
        let id = RowID::from_i64(12345).unwrap();
        assert_eq!(id.to_i64(), 12345);
    }

    #[test]
<<<<<<< HEAD
    fn test_sorted_descending() {
        // Create IDs with guaranteed different timestamps
        let time1 = chrono::DateTime::parse_from_rfc3339("2023-01-01T00:00:00Z")
            .unwrap()
            .with_timezone(&chrono::Utc);
        let time2 = chrono::DateTime::parse_from_rfc3339("2023-01-02T00:00:00Z")
            .unwrap()
            .with_timezone(&chrono::Utc);
        let time3 = chrono::DateTime::parse_from_rfc3339("2023-01-03T00:00:00Z")
            .unwrap()
            .with_timezone(&chrono::Utc);

        let id1 = RowID::mock_from_datetime(time1);
        let id2 = RowID::mock_from_datetime(time2);
        let id3 = RowID::mock_from_datetime(time3);
=======
    fn test_into_uuid() {
        let row_id = RowID::new();
        let uuid = row_id.into_uuid();
        assert_eq!(uuid.get_version_num(), 7);
    }
>>>>>>> cb30ffb2

    #[test]
    fn test_display() {
        let row_id = RowID::new();
        let display_str = format!("{}", row_id);
        assert_eq!(display_str, row_id.0.to_string());
    }

    #[test]
    fn test_validate_valid() {
        let row_id = RowID::new();
        assert!(row_id.validate().is_ok());
    }

    #[test]
<<<<<<< HEAD
    fn test_min_max() {
        // Create IDs with guaranteed different timestamps
        let time1 = chrono::DateTime::parse_from_rfc3339("2023-01-01T00:00:00Z")
            .unwrap()
            .with_timezone(&chrono::Utc);
        let time2 = chrono::DateTime::parse_from_rfc3339("2023-01-02T00:00:00Z")
            .unwrap()
            .with_timezone(&chrono::Utc);
        let time3 = chrono::DateTime::parse_from_rfc3339("2023-01-03T00:00:00Z")
            .unwrap()
            .with_timezone(&chrono::Utc);

        let id1 = RowID::mock_from_datetime(time1);
        let id2 = RowID::mock_from_datetime(time2);
        let id3 = RowID::mock_from_datetime(time3);
=======
    fn test_validate_invalid_version() {
        // Create a RowID with a non-v7 UUID (this is internal, but for testing)
        let uuid_v4 = uuid::Uuid::new_v4();
        let row_id = RowID(uuid_v4); // Directly construct, bypassing validation
        let result = row_id.validate();
        assert!(result.is_err());
        if let Err(RowIDError::InvalidVersion(v)) = result {
            assert_eq!(v, 4);
        } else {
            panic!("Expected InvalidVersion error");
        }
    }
>>>>>>> cb30ffb2

    #[test]
    fn test_from_string_valid() {
        let id = RowID::new();
        let uuid_str = id.0.to_string();
        let parsed_id = RowID::from_string(&uuid_str).unwrap();
        assert_eq!(parsed_id, id);
        assert!(parsed_id.validate().is_ok());
    }

    #[test]
    fn test_from_string_invalid() {
        let invalid_str = "not-a-uuid";
        let result = RowID::from_string(invalid_str);
        assert!(result.is_err());
        if let Err(RowIDError::InvalidUuid(_)) = result {
            // Expected
        } else {
            panic!("Expected InvalidUuid error");
        }
    }

    #[test]
    fn test_from_i64_negative() {
        let result = RowID::from_i64(-1);
        assert!(result.is_err());
        if let Err(RowIDError::TypeCast(_)) = result {
            // Expected
        } else {
            panic!("Expected TypeCast error");
        }
    }

    #[test]
<<<<<<< HEAD
    fn test_is_before_after() {
        // Create IDs with guaranteed different timestamps
        let time1 = chrono::DateTime::parse_from_rfc3339("2023-01-01T00:00:00Z")
            .unwrap()
            .with_timezone(&chrono::Utc);
        let time2 = chrono::DateTime::parse_from_rfc3339("2023-01-02T00:00:00Z")
            .unwrap()
            .with_timezone(&chrono::Utc);

        let id1 = RowID::mock_from_datetime(time1);
        let id2 = RowID::mock_from_datetime(time2);
=======
    fn test_try_from_uuid_invalid_version() {
        let uuid_v4 = uuid::Uuid::new_v4();
        let result = RowID::try_from(uuid_v4);
        assert!(result.is_err());
        if let Err(RowIDError::InvalidVersion(v)) = result {
            assert_eq!(v, 4);
        } else {
            panic!("Expected InvalidVersion error");
        }
    }
>>>>>>> cb30ffb2

    #[test]
    fn test_try_from_uuid_valid() {
        let uuid_v7 = uuid::Uuid::now_v7();
        let row_id = RowID::try_from(uuid_v7).unwrap();
        assert_eq!(row_id.0, uuid_v7);
        assert_eq!(row_id.0.get_version_num(), 7);
    }

    #[test]
    fn test_from_str_valid() {
        let id = RowID::new();
        let uuid_str = id.0.to_string();
        let parsed_id: RowID = uuid_str.parse().unwrap();
        assert_eq!(parsed_id, id);
    }

    #[test]
<<<<<<< HEAD
    fn test_mock_ids_are_sortable() {
        // Generate multiple mock IDs
        let mut mock_ids: Vec<RowID> = (0..10).map(|_| RowID::mock()).collect();
        
        // Create a copy for comparison
        let original_ids = mock_ids.clone();
        
        // Sort them
        RowID::sort_ascending(&mut mock_ids);
        
        // Verify they are now in order
        for i in 0..mock_ids.len() - 1 {
            assert!(mock_ids[i] <= mock_ids[i + 1]);
        }
        
        // Verify all original IDs are still present (just reordered)
        let mut sorted_original = original_ids;
        sorted_original.sort();
        assert_eq!(mock_ids, sorted_original);
    }

    #[test]
    fn test_large_collection_sorting() {
        // Create IDs with deterministic timestamps for reliable testing
        let mut ids: Vec<RowID> = (0..100).map(|i| {
            // Create dates from 2023-01-01 to 2023-04-10 (100 days)
            let base_date = chrono::NaiveDate::from_ymd_opt(2023, 1, 1).unwrap();
            let target_date = base_date + chrono::Duration::days(i as i64);
            let datetime = chrono::DateTime::<chrono::Utc>::from_naive_utc_and_offset(
                target_date.and_hms_opt(0, 0, 0).unwrap(),
                chrono::Utc
            );
            RowID::mock_from_datetime(datetime)
        }).collect();
        
        let original_ids = ids.clone();
        
        RowID::sort_descending(&mut ids);
        
        // Should be in reverse chronological order
        for i in 0..ids.len()-1 {
            assert!(ids[i] >= ids[i+1]);
        }
        
        // All original IDs should still be present
        let mut sorted_original = original_ids;
        sorted_original.sort_by(|a, b| b.cmp(a)); // descending sort
        assert_eq!(ids, sorted_original);
=======
    fn test_from_str_invalid() {
        let invalid_str = "not-a-uuid";
        let result: Result<RowID, _> = invalid_str.parse();
        assert!(result.is_err());
    }

    #[test]
    fn test_from_timestamp() {
        use chrono::{DateTime, Utc};
        let timestamp = DateTime::parse_from_rfc3339("2023-01-01T00:00:00Z").unwrap().with_timezone(&Utc);
        let id = RowID::from_timestamp(timestamp);
        assert_eq!(id.0.get_version_num(), 7);
        // Note: We can't easily test the exact timestamp due to UUID v7 encoding
>>>>>>> cb30ffb2
    }

    #[test]
    fn test_from_uuid() {
        let uuid = uuid::Uuid::now_v7();
        let row_id = RowID::from_uuid(uuid);
        assert_eq!(row_id.0, uuid);
    }

    #[test]
    fn test_sorted_ascending() {
        let id1 = RowID::new();
        let id2 = RowID::new();
        let id3 = RowID::new();

        let ids = vec![id2, id1, id3];
        let sorted = RowID::sorted_ascending(ids);
        assert_eq!(sorted, vec![id1, id2, id3]);
    }

    #[test]
    fn test_sorted_descending() {
        let id1 = RowID::new();
        let id2 = RowID::new();
        let id3 = RowID::new();

        let ids = vec![id1, id3, id2];
        let sorted = RowID::sorted_descending(ids);
        assert_eq!(sorted, vec![id3, id2, id1]);
    }

    #[test]
    fn test_min_max_empty() {
        assert_eq!(RowID::min(Vec::<RowID>::new()), None);
        assert_eq!(RowID::max(Vec::<RowID>::new()), None);
    }

    #[test]
    fn test_sort_empty() {
        let mut empty: Vec<RowID> = vec![];
        RowID::sort_ascending(&mut empty);
        assert!(empty.is_empty());

        RowID::sort_descending(&mut empty);
        assert!(empty.is_empty());
    }

    #[test]
    fn test_sorted_empty() {
        let sorted_asc = RowID::sorted_ascending(Vec::<RowID>::new());
        assert!(sorted_asc.is_empty());

        let sorted_desc = RowID::sorted_descending(Vec::<RowID>::new());
        assert!(sorted_desc.is_empty());
    }

    #[test]
    fn test_round_trip_conversions() {
        // Test i64 round trip
        let original_i64 = 1234567890i64;
        let row_id = RowID::from_i64(original_i64).unwrap();
        let extracted_i64 = row_id.to_i64();
        assert_eq!(original_i64, extracted_i64);

        // Test string round trip
        let original_id = RowID::new();
        let uuid_str = original_id.0.to_string();
        let parsed_id = RowID::from_string(&uuid_str).unwrap();
        assert_eq!(original_id, parsed_id);

        // Test UUID round trip
        let uuid = uuid::Uuid::now_v7();
        let row_id = RowID::from_uuid(uuid);
        let extracted_uuid = row_id.into_uuid();
        assert_eq!(uuid, extracted_uuid);
    }

    #[test]
    fn test_equality_and_hash() {
        let id1 = RowID::new();
        let id2 = id1; // Copy
        assert_eq!(id1, id2);

        let id3 = RowID::new();
        assert_ne!(id1, id3);
    }

    #[test]
    fn test_clone() {
        let id1 = RowID::new();
        #[allow(clippy::clone_on_copy)]
        let id2 = id1.clone();
        assert_eq!(id1, id2);
    }

    #[test]
    fn test_debug() {
        let id = RowID::new();
        let debug_str = format!("{:?}", id);
        assert!(debug_str.contains("RowID"));
    }

    #[test]
    fn test_serialization() {
        let id = RowID::new();
        let serialized = serde_json::to_string(&id).unwrap();
        let deserialized: RowID = serde_json::from_str(&serialized).unwrap();
        assert_eq!(id, deserialized);
    }
}<|MERGE_RESOLUTION|>--- conflicted
+++ resolved
@@ -12,9 +12,6 @@
 //! - **Database-ready**: SQLx integration for SQLite storage
 //! - **Sortable**: Built-in sorting and comparison operations
 //! - **Mock support**: Test utilities for generating predictable IDs
-<<<<<<< HEAD
-#![allow(unexpected_cfgs)]
-=======
 //!
 //! ## Examples
 //!
@@ -33,7 +30,6 @@
 //! assert!(id1 < id2); // id1 was created first
 //! # Ok::<(), Box<dyn std::error::Error>>(())
 //! ```
->>>>>>> cb30ffb2
 
 /// A unique row identifier based on UUID v7.
 ///
@@ -758,30 +754,9 @@
     TypeCast(String),
 }
 
-<<<<<<< HEAD
-impl From<uuid::Error> for RowIDError {
-    /// Convert a UUID parsing error into a RowIDError.
-    fn from(err: uuid::Error) -> Self {
-        RowIDError::InvalidUuid(err.to_string())
-    }
-}
-
 #[cfg(test)]
 mod tests {
     use super::*;
-    use std::{str::FromStr};
-
-    #[test]
-    fn test_rowid_new_creates_uuid_v7() {
-        let row_id = RowID::new();
-        // UUID v7 has version 7
-        assert_eq!(row_id.0.get_version_num(), 7);
-    }
-=======
-#[cfg(test)]
-mod tests {
-    use super::*;
->>>>>>> cb30ffb2
 
     #[test]
     fn test_row_id_creation() {
@@ -820,28 +795,10 @@
     }
 
     #[test]
-<<<<<<< HEAD
-    fn test_rowid_ordering() {
-        // Create IDs with guaranteed different timestamps using mock
-        let early_time = chrono::DateTime::parse_from_rfc3339("2023-01-01T00:00:00Z")
-            .unwrap()
-            .with_timezone(&chrono::Utc);
-        let middle_time = chrono::DateTime::parse_from_rfc3339("2023-01-02T00:00:00Z")
-            .unwrap()
-            .with_timezone(&chrono::Utc);
-        let late_time = chrono::DateTime::parse_from_rfc3339("2023-01-03T00:00:00Z")
-            .unwrap()
-            .with_timezone(&chrono::Utc);
-
-        let id1 = RowID::mock_from_datetime(early_time);
-        let id2 = RowID::mock_from_datetime(middle_time);
-        let id3 = RowID::mock_from_datetime(late_time);
-=======
     fn test_row_id_sorting() {
         let id1 = RowID::new();
         let id2 = RowID::new();
         let id3 = RowID::new();
->>>>>>> cb30ffb2
 
         let mut ids = vec![id2, id1, id3];
         RowID::sort_ascending(&mut ids);
@@ -853,25 +810,6 @@
     }
 
     #[test]
-<<<<<<< HEAD
-    fn test_sort_ascending() {
-        // Create IDs with guaranteed different timestamps
-        let time1 = chrono::DateTime::parse_from_rfc3339("2023-01-01T00:00:00Z")
-            .unwrap()
-            .with_timezone(&chrono::Utc);
-        let time2 = chrono::DateTime::parse_from_rfc3339("2023-01-02T00:00:00Z")
-            .unwrap()
-            .with_timezone(&chrono::Utc);
-        let time3 = chrono::DateTime::parse_from_rfc3339("2023-01-03T00:00:00Z")
-            .unwrap()
-            .with_timezone(&chrono::Utc);
-
-        let id1 = RowID::mock_from_datetime(time1);
-        let id2 = RowID::mock_from_datetime(time2);
-        let id3 = RowID::mock_from_datetime(time3);
-
-        let sorted = RowID::sorted_ascending([id3, id1, id2]);
-=======
     fn test_row_id_min_max() {
         let id1 = RowID::new();
         let id2 = RowID::new();
@@ -895,7 +833,6 @@
         let mock_id = RowID::mock();
         assert_eq!(mock_id.as_uuid().get_version_num(), 7);
     }
->>>>>>> cb30ffb2
 
     #[test]
     fn test_row_id_from_i64() {
@@ -904,29 +841,11 @@
     }
 
     #[test]
-<<<<<<< HEAD
-    fn test_sorted_descending() {
-        // Create IDs with guaranteed different timestamps
-        let time1 = chrono::DateTime::parse_from_rfc3339("2023-01-01T00:00:00Z")
-            .unwrap()
-            .with_timezone(&chrono::Utc);
-        let time2 = chrono::DateTime::parse_from_rfc3339("2023-01-02T00:00:00Z")
-            .unwrap()
-            .with_timezone(&chrono::Utc);
-        let time3 = chrono::DateTime::parse_from_rfc3339("2023-01-03T00:00:00Z")
-            .unwrap()
-            .with_timezone(&chrono::Utc);
-
-        let id1 = RowID::mock_from_datetime(time1);
-        let id2 = RowID::mock_from_datetime(time2);
-        let id3 = RowID::mock_from_datetime(time3);
-=======
     fn test_into_uuid() {
         let row_id = RowID::new();
         let uuid = row_id.into_uuid();
         assert_eq!(uuid.get_version_num(), 7);
     }
->>>>>>> cb30ffb2
 
     #[test]
     fn test_display() {
@@ -942,23 +861,6 @@
     }
 
     #[test]
-<<<<<<< HEAD
-    fn test_min_max() {
-        // Create IDs with guaranteed different timestamps
-        let time1 = chrono::DateTime::parse_from_rfc3339("2023-01-01T00:00:00Z")
-            .unwrap()
-            .with_timezone(&chrono::Utc);
-        let time2 = chrono::DateTime::parse_from_rfc3339("2023-01-02T00:00:00Z")
-            .unwrap()
-            .with_timezone(&chrono::Utc);
-        let time3 = chrono::DateTime::parse_from_rfc3339("2023-01-03T00:00:00Z")
-            .unwrap()
-            .with_timezone(&chrono::Utc);
-
-        let id1 = RowID::mock_from_datetime(time1);
-        let id2 = RowID::mock_from_datetime(time2);
-        let id3 = RowID::mock_from_datetime(time3);
-=======
     fn test_validate_invalid_version() {
         // Create a RowID with a non-v7 UUID (this is internal, but for testing)
         let uuid_v4 = uuid::Uuid::new_v4();
@@ -971,7 +873,6 @@
             panic!("Expected InvalidVersion error");
         }
     }
->>>>>>> cb30ffb2
 
     #[test]
     fn test_from_string_valid() {
@@ -1006,19 +907,6 @@
     }
 
     #[test]
-<<<<<<< HEAD
-    fn test_is_before_after() {
-        // Create IDs with guaranteed different timestamps
-        let time1 = chrono::DateTime::parse_from_rfc3339("2023-01-01T00:00:00Z")
-            .unwrap()
-            .with_timezone(&chrono::Utc);
-        let time2 = chrono::DateTime::parse_from_rfc3339("2023-01-02T00:00:00Z")
-            .unwrap()
-            .with_timezone(&chrono::Utc);
-
-        let id1 = RowID::mock_from_datetime(time1);
-        let id2 = RowID::mock_from_datetime(time2);
-=======
     fn test_try_from_uuid_invalid_version() {
         let uuid_v4 = uuid::Uuid::new_v4();
         let result = RowID::try_from(uuid_v4);
@@ -1029,7 +917,6 @@
             panic!("Expected InvalidVersion error");
         }
     }
->>>>>>> cb30ffb2
 
     #[test]
     fn test_try_from_uuid_valid() {
@@ -1048,56 +935,6 @@
     }
 
     #[test]
-<<<<<<< HEAD
-    fn test_mock_ids_are_sortable() {
-        // Generate multiple mock IDs
-        let mut mock_ids: Vec<RowID> = (0..10).map(|_| RowID::mock()).collect();
-        
-        // Create a copy for comparison
-        let original_ids = mock_ids.clone();
-        
-        // Sort them
-        RowID::sort_ascending(&mut mock_ids);
-        
-        // Verify they are now in order
-        for i in 0..mock_ids.len() - 1 {
-            assert!(mock_ids[i] <= mock_ids[i + 1]);
-        }
-        
-        // Verify all original IDs are still present (just reordered)
-        let mut sorted_original = original_ids;
-        sorted_original.sort();
-        assert_eq!(mock_ids, sorted_original);
-    }
-
-    #[test]
-    fn test_large_collection_sorting() {
-        // Create IDs with deterministic timestamps for reliable testing
-        let mut ids: Vec<RowID> = (0..100).map(|i| {
-            // Create dates from 2023-01-01 to 2023-04-10 (100 days)
-            let base_date = chrono::NaiveDate::from_ymd_opt(2023, 1, 1).unwrap();
-            let target_date = base_date + chrono::Duration::days(i as i64);
-            let datetime = chrono::DateTime::<chrono::Utc>::from_naive_utc_and_offset(
-                target_date.and_hms_opt(0, 0, 0).unwrap(),
-                chrono::Utc
-            );
-            RowID::mock_from_datetime(datetime)
-        }).collect();
-        
-        let original_ids = ids.clone();
-        
-        RowID::sort_descending(&mut ids);
-        
-        // Should be in reverse chronological order
-        for i in 0..ids.len()-1 {
-            assert!(ids[i] >= ids[i+1]);
-        }
-        
-        // All original IDs should still be present
-        let mut sorted_original = original_ids;
-        sorted_original.sort_by(|a, b| b.cmp(a)); // descending sort
-        assert_eq!(ids, sorted_original);
-=======
     fn test_from_str_invalid() {
         let invalid_str = "not-a-uuid";
         let result: Result<RowID, _> = invalid_str.parse();
@@ -1111,7 +948,6 @@
         let id = RowID::from_timestamp(timestamp);
         assert_eq!(id.0.get_version_num(), 7);
         // Note: We can't easily test the exact timestamp due to UUID v7 encoding
->>>>>>> cb30ffb2
     }
 
     #[test]
