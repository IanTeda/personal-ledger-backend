//! # Database Module
//!
//! This module provides the core database functionality for the Personal Ledger backend.
//! It includes connection pooling, error handling, and domain models for financial data.
//!
//! ## Overview
//!
//! The database layer is designed following domain-driven design principles, with
//! separate modules for different concerns:
//!
//! - Connection management and pooling ([`DatabasePool`])
//! - Standardized error types ([`DatabaseError`], [`DatabaseResult`])
//! - Domain models like financial categories ([`Category`])
//!
//! ## Architecture
//!
//! - **Pool Management**: [`DatabasePool`] provides a lightweight wrapper around SQLx
//!   connection pools with centralized error handling and lifecycle management.
//! - **Error Handling**: All database operations return [`DatabaseResult<T>`] for
//!   consistent error propagation using [`DatabaseError`] variants.
//! - **Domain Models**: Structs like [`Category`] represent business entities with
//!   validation and conversion logic.
//!
//! ## Usage
//!
//! ```rust,no_run
//! use personal_ledger_backend::database::{DatabasePool, DatabaseResult};
//!
//! async fn initialize_db() -> DatabaseResult<()> {
//!     let pool = DatabasePool::connect("sqlite::memory:").await?;
//!     // Use pool for database operations...
//!     Ok(())
//! }
//! ```

mod error;
/// Core error type for all database operations.
///
/// This enum standardizes error handling across the database layer, wrapping
/// connection failures, SQLx errors, migration issues, and validation problems.
/// All database functions should return `Result<T, DatabaseError>` for consistent
/// error propagation.
///
/// See [`error`] module for detailed documentation and examples.
pub use error::DatabaseError;

/// Result type alias for database operations.
///
/// Convenience type for functions that return database results.
/// Equivalent to `Result<T, DatabaseError>`.
///
/// # Examples
///
/// ```rust
/// use personal_ledger_backend::database::DatabaseResult;
///
/// fn get_user(id: i32) -> DatabaseResult<User> {
///     // Database operation that may fail...
/// }
/// ```
pub use error::DatabaseResult;
<<<<<<< HEAD
=======

mod pool;
/// Database connection pool wrapper.
///
/// Provides a lightweight abstraction over SQLx connection pools with centralized
/// error handling, lifecycle management, and graceful shutdown. Supports both
/// SQLite and PostgreSQL through the `sqlx::any` driver.
///
/// See [`pool`] module for detailed API documentation and examples.
pub use pool::DatabasePool;
>>>>>>> cb30ffb2

mod categories;
/// Financial category domain model.
///
/// Represents accounting categories (assets, liabilities, income, expenses, equity)
/// used for classifying transactions and accounts. Includes validation and
/// builder pattern support.
///
/// See [`categories`] module for implementation details.
pub use categories::Category;

mod pool;
/// Database connection pool wrapper.
///
/// Provides a lightweight abstraction over SQLx connection pools with centralized
/// error handling, lifecycle management, and graceful shutdown. Supports both
/// SQLite and PostgreSQL through the `sqlx::any` driver.
///
/// See [`pool`] module for detailed API documentation and examples.
pub use pool::DatabasePool;<|MERGE_RESOLUTION|>--- conflicted
+++ resolved
@@ -59,8 +59,6 @@
 /// }
 /// ```
 pub use error::DatabaseResult;
-<<<<<<< HEAD
-=======
 
 mod pool;
 /// Database connection pool wrapper.
@@ -71,7 +69,6 @@
 ///
 /// See [`pool`] module for detailed API documentation and examples.
 pub use pool::DatabasePool;
->>>>>>> cb30ffb2
 
 mod categories;
 /// Financial category domain model.
@@ -81,14 +78,4 @@
 /// builder pattern support.
 ///
 /// See [`categories`] module for implementation details.
-pub use categories::Category;
-
-mod pool;
-/// Database connection pool wrapper.
-///
-/// Provides a lightweight abstraction over SQLx connection pools with centralized
-/// error handling, lifecycle management, and graceful shutdown. Supports both
-/// SQLite and PostgreSQL through the `sqlx::any` driver.
-///
-/// See [`pool`] module for detailed API documentation and examples.
-pub use pool::DatabasePool;+pub use categories::Category;